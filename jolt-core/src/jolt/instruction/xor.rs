--- conflicted
+++ resolved
@@ -9,15 +9,10 @@
 use crate::jolt::subtable::{xor::XorSubtable, LassoSubtable};
 use crate::utils::instruction_utils::{chunk_and_concatenate_operands, concatenate_lookups};
 
-<<<<<<< HEAD
 #[derive(
     Copy, Clone, Default, Debug, Serialize, Deserialize, PartialEq, Eq, PartialOrd, Hash, Ord,
 )]
-pub struct XORInstruction(pub u64, pub u64);
-=======
-#[derive(Copy, Clone, Default, Debug, Serialize, Deserialize)]
 pub struct XORInstruction<const WORD_SIZE: usize>(pub u64, pub u64);
->>>>>>> 33c737e6
 
 impl<const WORD_SIZE: usize> JoltInstruction for XORInstruction<WORD_SIZE> {
     fn operands(&self) -> (u64, u64) {
